--- conflicted
+++ resolved
@@ -75,10 +75,7 @@
     include_files: bool = False,
     exclude_external: bool = True,
     limit: int = None,
-<<<<<<< HEAD
     post_id: bool = False,
-=======
->>>>>>> 81b0c47f
 ):
     """Quick download command for kemono.party
     Attrs:
@@ -104,17 +101,12 @@
     ):
         for i in file_generator(post):
             if i:
-<<<<<<< HEAD
                 if post_id:
                     i['name'] = p['id'] + '_' + i['name']
                     files.append(i)
                 else:
                     files.append(i)
         if limit and n == limit:
-=======
-                files.append(i)
-        if limit and num == limit:
->>>>>>> 81b0c47f
             break
     if exclude_external:
         files = [i for i in files if "//" not in i["name"]]
