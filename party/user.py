"""Basic storage and serialization for user objects"""
# import json

from dataclasses import dataclass
from datetime import datetime
from functools import cached_property
from itertools import islice

from numbers import Number
from typing import Generator, Iterator, List, Optional

# from urllib3.exceptions import ConnectTimeoutError

import requests
import simplejson as json
from marshmallow import Schema, fields, post_load, EXCLUDE, pre_load

# from .notes import populate_posts
from .posts import Post, PostSchema


@dataclass
class User:
    """Storage class for User data and functions"""

    id: str  # pylint: disable=invalid-name
    name: str
    service: str
    indexed: datetime = datetime.now()
    updated: datetime = datetime.now()

    site: str = None
    directory: str = None

    def __eq__(self, other):
        output = False
        if self.service == other["service"]:
            if other["id"].isnumeric():
                output = self.id == other["id"]
            else:
                output = self.name == other["id"]
        return output

    @staticmethod
    def generate_users(base_url):
        """Generator to return all User objects from a base_url"""
<<<<<<< HEAD
        resp = requests.get(f"{base_url}/api/v1/creators.txt")
=======
        resp = requests.get(f"{base_url}/api/v1/creators")
>>>>>>> 75a7b812
        return UserSchema(context=dict(site=base_url)).loads(resp.text, many=True)

    @staticmethod
    def return_user(users, service: str, search: str, attr: str):
        try:
            return next(
                (i for i in users if i.service == service and getattr(i, attr) == search)
            )
        except StopIteration:
            return next(
                (i for i in users if i.service == service and getattr(i, attr).lower() == search.lower())
            )

    @classmethod
    def get_user(cls, base_url: str, service: str, search: str):
        """Return a User object from a match against service and search.

        Args:
            base_url: kemono.party or coomer.party
            service: { kemono: [patreon, fanbox, fantia, etc...], coomer: [onlyfans]}
            search: user id or user name
        Returns:
            User
        """
        users = cls.generate_users(base_url)
        try:
            attr = "id"
            return cls.return_user(users, service, search, attr)
        except StopIteration:
            attr = "name"
            return cls.return_user(users, service, search, attr) 

    def generate_posts(self, raw: bool = False) -> Iterator[Post]:
        """Generator for Posts from this user

        Yields:
            Post
        """
        schema = PostSchema()
        offset = 0
        while True:
            if offset != 0 and offset % 50 != 0:
                break
            resp = requests.get(self.url, params=dict(o=offset, limit=50))
            try:
                posts = resp.json()
                with open('test.json', 'w') as f:
                    f.write(resp.text)
            except requests.exceptions.JSONDecodeError as e:
                print(resp.request.url)
                print(resp.request.url)
                raise e
            for post in posts:
                offset += 1
                if raw:
                    yield post
                else:
                    yield schema.load(post)
            if len(posts) <= 50:
                break

    def for_json(self):
        """JSON convert method for simplejson

        Returns:
            str: json ref of the user object
        """
        return UserSchema().dump(self)

    def limit_posts(self, limit: Optional[int] = None) -> Iterator[Post]:
        """Limit the number of posts pulled, this will restrict the number of API calls

        Args:
            limit: number of posts to check
        Yields:
            Post
        """
        return islice(self.generate_posts(), limit)

    def write_info(self, options: Optional[dict] = None) -> None:
        """Write out user details for pull options

        Args:
            options: The cli options used or None
        """
        with open(f"{self.directory}/.info", "w", encoding="utf-8") as info_out:
            info_out.write(
                json.dumps(
                    dict(user=self, options=options),
                    for_json=True,
                )
            )

    @cached_property
    def posts(self) -> List[Post]:
        """Posts property, not as memory efficient as using the generator"""
        return list(self.generate_posts())

    @property
    def url(self) -> str:
        """URL builder for self"""
        return f"{self.site}/api/v1/{self.service}/user/{self.id}"


class UserSchema(Schema):
    """User Schema for parsing user objects from a party site (kemono/coomer)"""

    directory: str = fields.Str(required=False)
    id: str = fields.Str()
    indexed = fields.DateTime("%a, %d %b %Y %H:%M:%S %Z")
    name: str = fields.Str()
    service: str = fields.Str()
    site: str = fields.Str(required=False)
    updated = fields.DateTime("%a, %d %b %Y %H:%M:%S %Z")
    url = fields.Str(required=False)

    @pre_load
    def check_dates(self, data, **kwargs):
        if isinstance(data['updated'], Number):
            data['updated'] = datetime.fromtimestamp(data['updated']).strftime("%a, %d %b %Y %H:%M:%S GMT")
        if isinstance(data['indexed'], Number):
            data['indexed'] = datetime.fromtimestamp(data['indexed']).strftime("%a, %d %b %Y %H:%M:%S GMT")
        return data

    @post_load
    def create_user(self, data, many, partial):
        """Deserialize wrapper for creating User Dataclass"""
        if self.context:
            return User(site=self.context["site"], **data)
        return User(**data)

    class Meta:
        unknown = EXCLUDE<|MERGE_RESOLUTION|>--- conflicted
+++ resolved
@@ -44,11 +44,7 @@
     @staticmethod
     def generate_users(base_url):
         """Generator to return all User objects from a base_url"""
-<<<<<<< HEAD
         resp = requests.get(f"{base_url}/api/v1/creators.txt")
-=======
-        resp = requests.get(f"{base_url}/api/v1/creators")
->>>>>>> 75a7b812
         return UserSchema(context=dict(site=base_url)).loads(resp.text, many=True)
 
     @staticmethod
