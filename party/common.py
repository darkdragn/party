--- conflicted
+++ resolved
@@ -9,13 +9,9 @@
     SUCCESS = 1
     ERROR_429 = 2
     ERROR_OTHER = 3
-<<<<<<< HEAD
     ERROR_TIMEOUT = 4
     EXISTS = 5
-=======
-    ERROR_OSERROR = 5
-    EXISTS = 4
->>>>>>> 5fd76d99
+    ERROR_OSERROR = 6
 
 
 def generate_token(size=16):
